import copy
import os
import shutil
import sys
import time
from io import BytesIO
import mindsdb

from dateutil.parser import parse as parse_datetime
from flask import request, send_file
from flask_restx import Resource, abort
from flask import current_app as ca

from mindsdb.api.http.namespaces.configs.predictors import ns_conf
from mindsdb.api.http.namespaces.entitites.predictor_metadata import (
    predictor_metadata,
    predictor_query_params,
    upload_predictor_params,
    put_predictor_params
)
from mindsdb.api.http.namespaces.entitites.predictor_status import predictor_status


model_swapping_map = {}

def debug_pkey_type(model, keys=None, reset_keyes=True, type_to_check=list, append_key=True):
    if type(model) != dict:
        return
    for k in model:
        if reset_keyes:
            keys = []
        if type(model[k]) == dict:
            keys.append(k)
            debug_pkey_type(model[k], copy.deepcopy(keys), reset_keyes=False)
        if type(model[k]) == type_to_check:
            print(f'They key {keys}->{k} has type list')
        if type(model[k]) == list:
            for item in model[k]:
                debug_pkey_type(item, copy.deepcopy(keys), reset_keyes=False)


def preparse_results(results, format_flag='explain'):
    response_arr = []
    for res in results:
        if format_flag == 'explain':
            response_arr.append(res.explain())
        elif format_flag == 'epitomize':
            response_arr.append(res.epitomize())
        elif format_flag == 'new_explain':
            response_arr.append(res.explanation)
        else:
            response_arr.append(res.explain())

    if len(response_arr) > 0:
        return response_arr
    else:
        abort(400, "")


@ns_conf.route('/')
class PredictorList(Resource):
    @ns_conf.doc('list_predictors')
    @ns_conf.marshal_list_with(predictor_status, skip_none=True)
    def get(self):
        '''List all predictors'''

        return ca.mindsdb_native.get_models()


@ns_conf.route('/<name>')
@ns_conf.param('name', 'The predictor identifier')
@ns_conf.response(404, 'predictor not found')
class Predictor(Resource):
    @ns_conf.doc('get_predictor')
    @ns_conf.marshal_with(predictor_metadata, skip_none=True)
    def get(self, name):
        try:
            model = ca.mindsdb_native.get_model_data(name)
        except Exception as e:
            abort(404, "")

        for k in ['train_end_at', 'updated_at', 'created_at']:
            if k in model and model[k] is not None:
                model[k] = parse_datetime(model[k])

        return model

    @ns_conf.doc('delete_predictor')
    def delete(self, name):
        '''Remove predictor'''
        ca.mindsdb_native.delete_model(name)
        return '', 200

    @ns_conf.doc('put_predictor', params=put_predictor_params)
    def put(self, name):
        '''Learning new predictor'''
        global model_swapping_map

        data = request.json
        to_predict = data.get('to_predict')

        try:
            kwargs = data.get('kwargs')
        except:
            kwargs = None

        if type(kwargs) != type({}):
            kwargs = {}

        if 'stop_training_in_x_seconds' not in kwargs:
            kwargs['stop_training_in_x_seconds'] = 100

        if 'equal_accuracy_for_all_output_categories' not in kwargs:
            kwargs['equal_accuracy_for_all_output_categories'] = True

<<<<<<< HEAD
        if 'advanced_args' not in kwargs:
            kwargs['advanced_args'] = {}

        if 'use_selfaware_model' not in kwargs['advanced_args']:
            kwargs['advanced_args']['use_selfaware_model'] = False

=======
>>>>>>> c6b5e9d1
        try:
            retrain = data.get('retrain')
            if retrain in ('true', 'True'):
                retrain = True
            else:
                retrain = False
        except:
            retrain = None

        ds_name = data.get('data_source_name') if data.get('data_source_name') is not None else data.get('from_data')
        from_data = ca.default_store.get_datasource_obj(ds_name, raw=True)

        if retrain is True:
            original_name = name
            name = name + '_retrained'

        ca.mindsdb_native.learn(name, from_data, to_predict, kwargs)

        if retrain is True:
            try:
                model_swapping_map[original_name] = True
                ca.mindsdb_native.delete_model(original_name)
                ca.mindsdb_native.rename_model(name, original_name)
                model_swapping_map[original_name] = False
            except:
                model_swapping_map[original_name] = False

        return '', 200


@ns_conf.route('/<name>/columns')
@ns_conf.param('name', 'The predictor identifier')
class PredictorColumns(Resource):
    @ns_conf.doc('get_predictor_columns')
    def get(self, name):
        '''List of predictors colums'''
        try:
            model = ca.mindsdb_native.get_model_data(name)
        except Exception:
            abort(404, 'Invalid predictor name')

        columns = []
        for array, is_target_array in [(model['data_analysis']['target_columns_metadata'], True),
                                       (model['data_analysis']['input_columns_metadata'], False)]:
            for col_data in array:
                column = {
                    'name': col_data['column_name'],
                    'data_type': col_data['data_type'].lower(),
                    'is_target_column': is_target_array
                }
                if column['data_type'] == 'categorical':
                    column['distribution'] = col_data["data_distribution"]["data_histogram"]["x"]
                columns.append(column)

        return columns, 200


@ns_conf.route('/<name>/predict')
@ns_conf.param('name', 'The predictor identifier')
class PredictorPredict(Resource):
    @ns_conf.doc('post_predictor_predict', params=predictor_query_params)
    def post(self, name):
        '''Queries predictor'''
        global model_swapping_map

        data = request.json

        when = data.get('when') or {}
        try:
            format_flag = data.get('format_flag')
        except:
            format_flag = 'explain'

        try:
            kwargs = data.get('kwargs')
        except:
            kwargs = {}

        if type(kwargs) != type({}):
            kwargs = {}

        # Not the fanciest semaphor, but should work since restplus is multi-threaded and this condition should rarely be reached
        while name in model_swapping_map and model_swapping_map[name] is True:
            time.sleep(1)

        results = ca.mindsdb_native.predict(name, when_data=when, **kwargs)
        # return '', 500
        return preparse_results(results, format_flag)


@ns_conf.route('/<name>/predict_datasource')
@ns_conf.param('name', 'The predictor identifier')
class PredictorPredictFromDataSource(Resource):
    @ns_conf.doc('post_predictor_predict', params=predictor_query_params)
    def post(self, name):
        global model_swapping_map
        data = request.json

        from_data = ca.default_store.get_datasource_obj(data.get('data_source_name'), raw=True)

        try:
            format_flag = data.get('format_flag')
        except:
            format_flag = 'explain'

        try:
            kwargs = data.get('kwargs')
        except:
            kwargs = {}

        if type(kwargs) != type({}):
            kwargs = {}

        if from_data is None:
            from_data = data.get('from_data')
        if from_data is None:
            from_data = data.get('when_data')
        if from_data is None:
            abort(400, 'No valid datasource given')

        # Not the fanciest semaphor, but should work since restplus is multi-threaded and this condition should rarely be reached
        while name in model_swapping_map and model_swapping_map[name] is True:
            time.sleep(1)

        results = ca.mindsdb_native.predict(name, when_data=from_data, **kwargs)
        return preparse_results(results, format_flag)


@ns_conf.route('/upload')
class PredictorUpload(Resource):
    @ns_conf.doc('predictor_query', params=upload_predictor_params)
    def post(self):
        '''Upload existing predictor'''
        predictor_file = request.files['file']
        # @TODO: Figure out how to remove
        fpath = os.path.join(mindsdb.CONFIG.MINDSDB_TEMP_PATH, 'new.zip')
        with open(fpath, 'wb') as f:
            f.write(predictor_file.read())

        ca.mindsdb_native.load_model(fpath)
        try:
            os.remove(fpath)
        except Exception:
            pass

        return '', 200


@ns_conf.route('/<name>/download')
@ns_conf.param('name', 'The predictor identifier')
class PredictorDownload(Resource):
    @ns_conf.doc('get_predictor_download')
    def get(self, name):
        '''Export predictor to file'''
        ca.mindsdb_native.export_model(name)
        fname = name + '.zip'
        original_file = os.path.join(fname)
        # @TODO: Figure out how to remove
        fpath = os.path.join(mindsdb.CONFIG.MINDSDB_TEMP_PATH, fname)
        shutil.move(original_file, fpath)

        with open(fpath, 'rb') as f:
            data = BytesIO(f.read())

        try:
            os.remove(fpath)
        except Exception as e:
            pass

        return send_file(
            data,
            mimetype='application/zip',
            attachment_filename=fname,
            as_attachment=True
        )

@ns_conf.route('/<name>/rename')
@ns_conf.param('name', 'The predictor identifier')
class PredictorDownload(Resource):
    @ns_conf.doc('get_predictor_download')
    def get(self, name):
        '''Export predictor to file'''
        try:
            new_name = request.args.get('new_name')
            ca.mindsdb_native.rename_model(name, new_name)
        except Exception as e:
            return str(e), 400

        return f'Renamed model to {new_name}', 200<|MERGE_RESOLUTION|>--- conflicted
+++ resolved
@@ -113,15 +113,12 @@
         if 'equal_accuracy_for_all_output_categories' not in kwargs:
             kwargs['equal_accuracy_for_all_output_categories'] = True
 
-<<<<<<< HEAD
         if 'advanced_args' not in kwargs:
             kwargs['advanced_args'] = {}
 
         if 'use_selfaware_model' not in kwargs['advanced_args']:
             kwargs['advanced_args']['use_selfaware_model'] = False
 
-=======
->>>>>>> c6b5e9d1
         try:
             retrain = data.get('retrain')
             if retrain in ('true', 'True'):
