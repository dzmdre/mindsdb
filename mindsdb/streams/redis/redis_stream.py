import json
import walrus

<<<<<<< HEAD
from mindsdb.utilities.log import log
from mindsdb.utilities.cache import Cache
from mindsdb.streams.base.base_stream import StreamTypes, BaseStream
from mindsdb.interfaces.storage.db import session
from mindsdb.interfaces.storage.db import Predictor as DBPredictor
from mindsdb.interfaces.model.model_interface import ModelInterface
=======
from mindsdb.streams.base import BaseStream
>>>>>>> c4ba5335


class RedisStream(BaseStream):
    def __init__(self, stream, connection_info):
        self.client = walrus.Database(**connection_info)
        self.stream = self.client.Stream(stream)

<<<<<<< HEAD
        BaseStream.__init__(self)
        if self._type.lower() == StreamTypes.timeseries:
            super().__init__(target=RedisStream.make_timeseries_predictions, args=(self,))
        else:
            super().__init__(target=RedisStream.make_predictions, args=(self,))
            self.cache = None

    def _get_client(self):
        return walrus.Database(**self.connection_info)

    def predict_ts(self, group_by):
        with self.cache:
            when_list = self.cache[group_by]
            for x in when_list:
                if self.target not in x:
                    x['make_predictions'] = False
                else:
                    x['make_predictions'] = True
            result = self.model_interface.predict(self.predictor, when_list, self.format_flag)
            log.debug(f"TIMESERIES STREAM {self.stream_name}: got {result}")
            for res in result:
                in_json = json.dumps(res)
                stream_out = self.stream_anomaly if self.is_anomaly(res) else self.stream_out
                stream_out.add({'prediction': in_json})

            #delete the oldest record from cache
            updated_list = self.cache[group_by][1:]
            self.cache[group_by] = updated_list

    def predict(self, stream_in):
        predict_info = stream_in.read()
        for record in predict_info:
            record_id = record[0]
            raw_when_data = record[1]
            when_data = self.decode(raw_when_data)
            result = self.model_interface.predict(self.predictor, when_data, self.format_flag)
            log.debug(f"STREAM {self.stream_name}: got {result}")
            for res in result:
                in_json = json.dumps(res)
                stream_out = self.stream_anomaly if self.is_anomaly(res) else self.stream_out
                stream_out.add({'prediction': in_json})
            stream_in.delete(record_id)

    def make_predictions(self):
        predict_record = session.query(DBPredictor).filter_by(company_id=self.company_id, name=self.predictor).first()
        if predict_record is None:
            log.error(f"STREAM {self.stream_name} got error: requested predictor {self.predictor} is not exist")
            return

        while not self.stop_event.wait(0.5):
            self.predict(self.stream_in)

        session.close()
        log.debug(f"STREAM {self.stream_name}: stopping...")

    def make_timeseries_predictions(self):
        self.cache = Cache(self.stream_name)
        predict_record = session.query(DBPredictor).filter_by(company_id=self.company_id, name=self.predictor).first()
        if predict_record is None:
            log.error(f"STREAM {self.stream_name} got error: requested predictor {self.predictor} is not exist")
            return
        ts_settings = self.get_ts_settings(predict_record)
        log.debug(f"STREAM {self.stream_name} TS_SETTINGS: {ts_settings}")
        self.target = ts_settings['to_predict'][0]
        self.window = ts_settings['window']
        self.gb = ts_settings['group_by'][0]
        self.dt = ts_settings['order_by'][0]

        while not self.stop_event.wait(0.5):
            predict_info = self.stream_in.read()
            for record in predict_info:
                record_id = record[0]
                raw_when_data = record[1]
                when_data = self.decode(raw_when_data)
                log.debug(f"STREAM {self.stream_name}: next record have read from {self.stream_in.key}: {when_data}")
                self.to_cache(when_data)
                self.stream_in.delete(record_id)
        self.cache.delete()
        session.close()

    def decode(self, redis_data):
=======
    @staticmethod
    def _decode(redis_data):
>>>>>>> c4ba5335
        decoded = {}
        for k in redis_data:
            decoded[k.decode('utf8')] = redis_data[k].decode('utf8')
        return decoded

    def read(self):
        for k, when_data in self.stream.read():
            try:
                res = json.loads(when_data[b''])
            except KeyError:
                res = self._decode(when_data)
            yield res
            self.stream.delete(k)

    def write(self, dct):
        self.stream.add({'': json.dumps(dct)})<|MERGE_RESOLUTION|>--- conflicted
+++ resolved
@@ -1,16 +1,7 @@
 import json
 import walrus
 
-<<<<<<< HEAD
-from mindsdb.utilities.log import log
-from mindsdb.utilities.cache import Cache
-from mindsdb.streams.base.base_stream import StreamTypes, BaseStream
-from mindsdb.interfaces.storage.db import session
-from mindsdb.interfaces.storage.db import Predictor as DBPredictor
-from mindsdb.interfaces.model.model_interface import ModelInterface
-=======
 from mindsdb.streams.base import BaseStream
->>>>>>> c4ba5335
 
 
 class RedisStream(BaseStream):
@@ -18,92 +9,8 @@
         self.client = walrus.Database(**connection_info)
         self.stream = self.client.Stream(stream)
 
-<<<<<<< HEAD
-        BaseStream.__init__(self)
-        if self._type.lower() == StreamTypes.timeseries:
-            super().__init__(target=RedisStream.make_timeseries_predictions, args=(self,))
-        else:
-            super().__init__(target=RedisStream.make_predictions, args=(self,))
-            self.cache = None
-
-    def _get_client(self):
-        return walrus.Database(**self.connection_info)
-
-    def predict_ts(self, group_by):
-        with self.cache:
-            when_list = self.cache[group_by]
-            for x in when_list:
-                if self.target not in x:
-                    x['make_predictions'] = False
-                else:
-                    x['make_predictions'] = True
-            result = self.model_interface.predict(self.predictor, when_list, self.format_flag)
-            log.debug(f"TIMESERIES STREAM {self.stream_name}: got {result}")
-            for res in result:
-                in_json = json.dumps(res)
-                stream_out = self.stream_anomaly if self.is_anomaly(res) else self.stream_out
-                stream_out.add({'prediction': in_json})
-
-            #delete the oldest record from cache
-            updated_list = self.cache[group_by][1:]
-            self.cache[group_by] = updated_list
-
-    def predict(self, stream_in):
-        predict_info = stream_in.read()
-        for record in predict_info:
-            record_id = record[0]
-            raw_when_data = record[1]
-            when_data = self.decode(raw_when_data)
-            result = self.model_interface.predict(self.predictor, when_data, self.format_flag)
-            log.debug(f"STREAM {self.stream_name}: got {result}")
-            for res in result:
-                in_json = json.dumps(res)
-                stream_out = self.stream_anomaly if self.is_anomaly(res) else self.stream_out
-                stream_out.add({'prediction': in_json})
-            stream_in.delete(record_id)
-
-    def make_predictions(self):
-        predict_record = session.query(DBPredictor).filter_by(company_id=self.company_id, name=self.predictor).first()
-        if predict_record is None:
-            log.error(f"STREAM {self.stream_name} got error: requested predictor {self.predictor} is not exist")
-            return
-
-        while not self.stop_event.wait(0.5):
-            self.predict(self.stream_in)
-
-        session.close()
-        log.debug(f"STREAM {self.stream_name}: stopping...")
-
-    def make_timeseries_predictions(self):
-        self.cache = Cache(self.stream_name)
-        predict_record = session.query(DBPredictor).filter_by(company_id=self.company_id, name=self.predictor).first()
-        if predict_record is None:
-            log.error(f"STREAM {self.stream_name} got error: requested predictor {self.predictor} is not exist")
-            return
-        ts_settings = self.get_ts_settings(predict_record)
-        log.debug(f"STREAM {self.stream_name} TS_SETTINGS: {ts_settings}")
-        self.target = ts_settings['to_predict'][0]
-        self.window = ts_settings['window']
-        self.gb = ts_settings['group_by'][0]
-        self.dt = ts_settings['order_by'][0]
-
-        while not self.stop_event.wait(0.5):
-            predict_info = self.stream_in.read()
-            for record in predict_info:
-                record_id = record[0]
-                raw_when_data = record[1]
-                when_data = self.decode(raw_when_data)
-                log.debug(f"STREAM {self.stream_name}: next record have read from {self.stream_in.key}: {when_data}")
-                self.to_cache(when_data)
-                self.stream_in.delete(record_id)
-        self.cache.delete()
-        session.close()
-
-    def decode(self, redis_data):
-=======
     @staticmethod
     def _decode(redis_data):
->>>>>>> c4ba5335
         decoded = {}
         for k in redis_data:
             decoded[k.decode('utf8')] = redis_data[k].decode('utf8')
