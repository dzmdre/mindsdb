import os
import sys
import json
import base64
from copy import deepcopy
from datetime import datetime, timedelta
from dateutil.parser import parse as parse_datetime

import numpy as np

import mindsdb.interfaces.storage.db as db
from mindsdb.interfaces.storage.fs import FsStore
from mindsdb.interfaces.database.integrations import IntegrationController
from mindsdb.utilities.config import Config
from mindsdb.utilities.json_encoder import json_serialiser
from mindsdb.utilities.with_kwargs_wrapper import WithKWArgsWrapper
from mindsdb.api.mysql.mysql_proxy.libs.constants.response_type import RESPONSE_TYPE
from mindsdb.interfaces.model.functions import (
    get_model_record,
    get_model_records
)

IS_PY36 = sys.version_info[1] <= 6


class ModelController():
    config: Config
    fs_store: FsStore

    def __init__(self) -> None:
        self.config = Config()
        self.fs_store = FsStore()

    def get_model_data(self, company_id: int, name: str = None, predictor_record=None, ml_handler_name='lightwood') -> dict:
        if predictor_record is None:
            predictor_record = get_model_record(company_id=company_id, except_absent=True, name=name, ml_handler_name=ml_handler_name)

        data = deepcopy(predictor_record.data)
        data['dtype_dict'] = predictor_record.dtype_dict
        data['created_at'] = str(parse_datetime(str(predictor_record.created_at).split('.')[0]))
        data['updated_at'] = str(parse_datetime(str(predictor_record.updated_at).split('.')[0]))
        data['training_start_at'] = predictor_record.training_start_at
        data['training_stop_at'] = predictor_record.training_stop_at
        data['predict'] = predictor_record.to_predict[0]
        data['update'] = predictor_record.update_status
        data['mindsdb_version'] = predictor_record.mindsdb_version
        data['name'] = predictor_record.name
        data['code'] = predictor_record.code
        data['json_ai'] = predictor_record.json_ai
        data['problem_definition'] = predictor_record.learn_args
        data['fetch_data_query'] = predictor_record.fetch_data_query
        data['active'] = predictor_record.active
        data['status'] = predictor_record.status

        if data.get('accuracies', None) is not None:
            if len(data['accuracies']) > 0:
                data['accuracy'] = float(np.mean(list(data['accuracies'].values())))
        return data

    def get_model_description(self, name: str, company_id: int):
        """
        Similar to `get_model_data` but meant to be seen directly by the user, rather than parsed by something like the Studio predictor view.

        Uses `get_model_data` to compose this, but in the future we might want to make this independent if we deprecated `get_model_data`

        :returns: Dictionary of the analysis (meant to be foramtted by the APIs and displayed as json/yml/whatever)
        """ # noqa
        model_description = {}
        model_data = self.get_model_data(name=name, company_id=company_id)

        model_description['accuracies'] = model_data['accuracies']
        model_description['column_importances'] = model_data['column_importances']
        model_description['outputs'] = [model_data['predict']]
        model_description['inputs'] = [col for col in model_data['dtype_dict'] if col not in model_description['outputs']]
        model_description['model'] = ' --> '.join(str(k) for k in model_data['json_ai'])

        return model_description

<<<<<<< HEAD
    def get_models(self, company_id: int, with_versions=False, ml_handler_name='lightwood'):
        models = []
        show_active = True if with_versions is False else None
        for predictor_record in get_model_records(company_id=company_id, active=show_active, ml_handler_name=ml_handler_name):
=======
    def get_models(self, company_id: int, integration_id=None, with_versions=False):
        models = []
        show_active = True if with_versions is False else None
        for predictor_record in get_model_records(company_id=company_id, integration_id=integration_id, active=show_active):
>>>>>>> 91dc3ced
            model_data = self.get_model_data(predictor_record=predictor_record, company_id=company_id)
            reduced_model_data = {}

            for k in ['name', 'version', 'is_active', 'predict', 'status',
                      'current_phase', 'accuracy', 'data_source', 'update', 'active',
                      'mindsdb_version', 'error', 'created_at', 'fetch_data_query']:
                reduced_model_data[k] = model_data.get(k, None)

            reduced_model_data['training_time'] = None
            if model_data.get('training_start_at') is not None:
                if model_data.get('training_stop_at') is not None:
                    reduced_model_data['training_time'] = (
                        model_data.get('training_stop_at')
                        - model_data.get('training_start_at')
                    )
                elif model_data.get('status') == 'training':
                    reduced_model_data['training_time'] = (
                        datetime.now()
                        - model_data.get('training_start_at')
                    )
                if reduced_model_data['training_time'] is not None:
                    reduced_model_data['training_time'] = (
                        reduced_model_data['training_time']
                        - timedelta(microseconds=reduced_model_data['training_time'].microseconds)
                    )

            models.append(reduced_model_data)
        return models

    def delete_model(self, model_name: str, company_id: int, integration_name: str = 'lightwood'):
        if integration_name.lower() == 'mindsdb':
            integration_name = 'lightwood'
        integration_controller = WithKWArgsWrapper(IntegrationController(), company_id=company_id)
        ml_handler = integration_controller.get_handler(integration_name)
        response = ml_handler.native_query(f'drop predictor {model_name}')
        if response.type == RESPONSE_TYPE.ERROR:
            raise Exception(response.error_message)

    def rename_model(self, old_name, new_name, company_id: int):
        model_record = get_model_record(company_id=company_id, name=new_name)
        if model_record is None:
            raise Exception(f"Model with name '{new_name}' already exists")

        for model_record in get_model_records(company_id=company_id, name=old_name):
            model_record.name = new_name
        db.session.commit()

    def export_predictor(self, name: str, company_id: int) -> json:
        predictor_record = get_model_record(company_id=company_id, name=name, except_absent=True)

        fs_name = f'predictor_{company_id}_{predictor_record.id}'
        self.fs_store.get(fs_name, base_dir=self.config['paths']['predictors'])
        local_predictor_savefile = os.path.join(self.config['paths']['predictors'], fs_name)
        predictor_binary = open(local_predictor_savefile, 'rb').read()

        # Serialize a predictor record into a dictionary 
        # move into the Predictor db class itself if we use it again somewhere
        predictor_record_serialized = {
            'name': predictor_record.name,
            'data': predictor_record.data,
            'to_predict': predictor_record.to_predict,
            'mindsdb_version': predictor_record.mindsdb_version,
            'native_version': predictor_record.native_version,
            'is_custom': predictor_record.is_custom,
            'learn_args': predictor_record.learn_args,
            'update_status': predictor_record.update_status,
            'json_ai': predictor_record.json_ai,
            'code': predictor_record.code,
            'lightwood_version': predictor_record.lightwood_version,
            'dtype_dict': predictor_record.dtype_dict,
            'predictor_binary': predictor_binary
        }

        return json.dumps(predictor_record_serialized, default=json_serialiser)

    def import_predictor(self, name: str, payload: json, company_id: int) -> None:
        prs = json.loads(payload)

        predictor_record = db.Predictor(
            name=name,
            data=prs['data'],
            to_predict=prs['to_predict'],
            company_id=company_id,
            mindsdb_version=prs['mindsdb_version'],
            native_version=prs['native_version'],
            is_custom=prs['is_custom'],
            learn_args=prs['learn_args'],
            update_status=prs['update_status'],
            json_ai=prs['json_ai'],
            code=prs['code'],
            lightwood_version=prs['lightwood_version'],
            dtype_dict=prs['dtype_dict']
        )

        db.session.add(predictor_record)
        db.session.commit()

        predictor_binary = base64.b64decode(prs['predictor_binary'])
        fs_name = f'predictor_{company_id}_{predictor_record.id}'
        with open(os.path.join(self.config['paths']['predictors'], fs_name), 'wb') as fp:
            fp.write(predictor_binary)

        self.fs_store.put(fs_name, base_dir=self.config['paths']['predictors'])<|MERGE_RESOLUTION|>--- conflicted
+++ resolved
@@ -76,17 +76,10 @@
 
         return model_description
 
-<<<<<<< HEAD
-    def get_models(self, company_id: int, with_versions=False, ml_handler_name='lightwood'):
+    def get_models(self, company_id: int, with_versions=False, ml_handler_name='lightwood', integration_id=None):
         models = []
         show_active = True if with_versions is False else None
-        for predictor_record in get_model_records(company_id=company_id, active=show_active, ml_handler_name=ml_handler_name):
-=======
-    def get_models(self, company_id: int, integration_id=None, with_versions=False):
-        models = []
-        show_active = True if with_versions is False else None
-        for predictor_record in get_model_records(company_id=company_id, integration_id=integration_id, active=show_active):
->>>>>>> 91dc3ced
+        for predictor_record in get_model_records(company_id=company_id, active=show_active, ml_handler_name=ml_handler_name, integration_id=integration_id):
             model_data = self.get_model_data(predictor_record=predictor_record, company_id=company_id)
             reduced_model_data = {}
 
