--- conflicted
+++ resolved
@@ -38,14 +38,9 @@
         for _ in range(10):
             try:
                 time.sleep(3)
-<<<<<<< HEAD
                 self.client = fl.connect("grpc://localhost:19329")
                 res = self._action('ping')
                 assert self._loads(res)
-=======
-                self.proxy = ServerProxy()
-                assert self.proxy.ping()
->>>>>>> c2a3a7c2
                 return
             except Exception:
                 import traceback
@@ -53,7 +48,6 @@
                 log.info('Wating for native RPC server to start')
         raise Exception('Unable to connect to RPC server')
 
-<<<<<<< HEAD
     def _action(self, act_name, **kwargs):
         action = fl.Action(act_name, pickle.dumps(kwargs))
         return self.client.do_action(action)
@@ -61,60 +55,33 @@
     def _loads(self, res):
         return pickle.loads(next(iter(res)).body.to_pybytes())
 
-    def create(self, name):
-        self._action('create', name=name)
+    def create(self, *args, **kwargs):
+        self._action('create', *args, **kwargs)
 
-    def learn(self, name, from_data, to_predict, datasource_id, kwargs={}):
-        self._action('learn', name=name, from_data=from_data, to_predict=to_predict, datasource_id=datasource_id, kwargs=kwargs)
+    def learn(self, *args, **kwargs):
+        self._action('learn', *args, **kwargs)
 
-    def predict(self, name, pred_format, when_data=None, kwargs={}):
-        res = self._action('predict', name=name, pred_format=pred_format, when_data=when_data, kwargs=kwargs)
+    def predict(self, *args, **kwargs):
+        res = self._action('predict', *args, **kwargs)
         return self._loads(res)
 
-    def analyse_dataset(self, ds):
-        res = self._action('analyse_dataset', ds=ds)
+    def analyse_dataset(self, *args, **kwargs):
+        res = self._action('analyse_dataset', *args, **kwargs)
         return self._loads(res)
 
-    def get_model_data(self, name, db_fix=True):
-        res = self._action('get_model_data', name=name, db_fix=db_fix)
+    def get_model_data(self, *args, **kwargs):
+        res = self._action('get_model_data', *args, **kwargs)
         return self._loads(res)
 
-    def get_models(self):
-        res = self._action('get_models')
+    def get_models(self, *args, **kwargs):
+        res = self._action('get_models', *args, **kwargs)
         return self._loads(res)
 
-    def delete_model(self, name):
-        self._action('delete_model', name=name)
-=======
-    def create(self, *args, **kwargs):
-        self.proxy.create(*args, **kwargs)
-
-    def learn(self, *args, **kwargs):
-        self.proxy.learn(*args, **kwargs)
-
-    def predict(self, *args, **kwargs):
-        bin = self.proxy.predict(*args, **kwargs)
-        return pickle.loads(bin.data)
-
-    def analyse_dataset(self, *args, **kwargs):
-        bin = self.proxy.analyse_dataset(*args, **kwargs)
-        return pickle.loads(bin.data)
-
-    def get_model_data(self, *args, **kwargs):
-        bin = self.proxy.get_model_data(*args, **kwargs)
-        return pickle.loads(bin.data)
-
-    def get_models(self, *args, **kwargs):
-        bin = self.proxy.get_models(*args, **kwargs)
-        return pickle.loads(bin.data)
-
     def delete_model(self, *args, **kwargs):
-        self.proxy.delete_model(*args, **kwargs)
->>>>>>> c2a3a7c2
+        self._action('delete_model', *args, **kwargs)
 
     def update_model(self, *args, **kwargs):
         return 'Model updating is no available in this version of mindsdb'
-
 
 try:
     from mindsdb_worker.cluster.ray_interface import ModelInterfaceRay
