Werkzeug==1.0.1
lightwood >= 23.6.2.0, < 23.6.3.0
markupsafe == 2.0.1
flask-restx >= 1.0.1, < 2.0.0
flask >= 1.0, < 2.0
python-multipart >= 0.0.5
pyparsing == 2.3.1
cryptography>=35.0
psycopg[binary] >= 1.15.3
psycopg2-binary
python-tds >= 1.10.0
waitress >= 1.4.4
pymongo[srv] >= 4.1.1
setuptools
psutil
sqlalchemy >= 1.4.29, < 2.0.0
alembic >= 1.3.3
sentry-sdk
walrus==0.8.2
flask-compress >= 1.0.0
appdirs >= 1.0.0
<<<<<<< HEAD
mindsdb-sql >= 0.6.4, < 0.7.0
=======
mindsdb-sql >= 0.6.5, < 0.7.0
>>>>>>> ba33f9eb
mindsdb-evaluator >= 0.0.7, < 0.1.0
checksumdir >= 1.2.0
duckdb == 0.6.0
requests >= 2.0.0
mysql-connector-python
clickhouse-driver
clickhouse-sqlalchemy
charset-normalizer
dill >= 0.3.4
pyOpenSSL >= 22.0.0
pydateinfer==0.3.0
pyarrow >= 10.0.1, < 10.1.0
dataprep_ml
<<<<<<< HEAD
=======
grpcio-tools
>>>>>>> ba33f9eb
python-magic >= 0.4.27
openpyxl >= 3.1.1<|MERGE_RESOLUTION|>--- conflicted
+++ resolved
@@ -19,11 +19,7 @@
 walrus==0.8.2
 flask-compress >= 1.0.0
 appdirs >= 1.0.0
-<<<<<<< HEAD
-mindsdb-sql >= 0.6.4, < 0.7.0
-=======
 mindsdb-sql >= 0.6.5, < 0.7.0
->>>>>>> ba33f9eb
 mindsdb-evaluator >= 0.0.7, < 0.1.0
 checksumdir >= 1.2.0
 duckdb == 0.6.0
@@ -37,9 +33,5 @@
 pydateinfer==0.3.0
 pyarrow >= 10.0.1, < 10.1.0
 dataprep_ml
-<<<<<<< HEAD
-=======
-grpcio-tools
->>>>>>> ba33f9eb
 python-magic >= 0.4.27
 openpyxl >= 3.1.1